import os
import re
import unittest
from click.testing import CliRunner
from metapool.scripts.seqpro import format_preparation_files
from shutil import copy, copytree, rmtree
from os.path import join, exists
from subprocess import Popen, PIPE
import pandas as pd


class SeqproTests(unittest.TestCase):
    def setUp(self):
        # we need to get the test data directory in the parent directory
        # important to use abspath because we use CliRunner.isolated_filesystem
        tests_dir = os.path.abspath(os.path.dirname(__file__))
        tests_dir = os.path.dirname(os.path.dirname(tests_dir))
        self.test_dir = os.path.join(tests_dir, "tests")
        data_dir = os.path.join(self.test_dir, "data")
        self.vf_test_dir = os.path.join(tests_dir, "tests", "VFTEST")

        self.run = os.path.join(
            data_dir, "runs", "191103_D32611_0365_G00DHB5YXX"
        )
        self.sheet = os.path.join(self.run, "sample-sheet.csv")

        self.fastp_run = os.path.join(
            data_dir, "runs", "200318_A00953_0082_AH5TWYDSXY"
        )

        self.fastp_sheet = os.path.join(self.fastp_run, "sample-sheet.csv")
        self.v90_test_sheet = os.path.join(
            self.fastp_run, "mgv90_test_sheet.csv"
        )

    def tearDown(self):
        rmtree(self.vf_test_dir, ignore_errors=True)

    def test_fastp_run(self):
        runner = CliRunner()

        with runner.isolated_filesystem():
            result = runner.invoke(
                format_preparation_files,
                args=[
                    self.fastp_run,
                    self.fastp_sheet,
                    "./"
                ],
            )

            self.assertEqual(result.output, "")
            self.assertEqual(result.exit_code, 0)

            exp_preps = [
                "200318_A00953_0082_AH5TWYDSXY.Project_1111.1.tsv",
                "200318_A00953_0082_AH5TWYDSXY.Project_1111.3.tsv",
                "200318_A00953_0082_AH5TWYDSXY.Trojecp_666.3.tsv",
            ]

            # assert filenames are correct, and contents are correct,
            # including columns, column order, and empty values are not
            # present.
            exp = {
                "200318_A00953_0082_AH5TWYDSXY.Project_1111.1.tsv": {
                    0: {
                        "experiment_design_description": "Eqiiperiment",
                        "well_description": "FooBar_666_p1.sample1.A1",
                        "library_construction_protocol": "Knight Lab Kapa HP",
                        "platform": "Illumina",
                        "run_center": "IGM",
                        "run_date": "2020-03-18",
                        "run_prefix": "sample1_S333_L001",
                        "sequencing_meth": "sequencing by synthesis",
                        "center_name": "UCSD",
                        "center_project_name": "Project",
                        "instrument_model": "Illumina NovaSeq 6000",
                        "runid": "200318_A00953_0082_AH5TWYDSXY",
                        "lane": 1,
                        "sample_project": "Project",
                        "i5_index_id": "iTru5_01_A",
                        "index2": "ACCGACAA",
                        "sample_plate": "FooBar_666_p1",
                        "well_id_384": "A1",
                        "sample_name": "sample1",
                        "index": "CCGACTAT",
                        "i7_index_id": "iTru7_107_07",
                        "raw_reads_r1r2": 10000,
                        "quality_filtered_reads_r1r2": 16.0,
                        "total_biological_reads_r1r2": 10800.0,
                        "fraction_passing_quality_filter": 0.0016
                    },
                    1: {
                        "experiment_design_description": "Eqiiperiment",
                        "well_description": "FooBar_666_p1.sample2.A2",
                        "library_construction_protocol": "Knight Lab Kapa HP",
                        "platform": "Illumina",
                        "run_center": "IGM",
                        "run_date": "2020-03-18",
                        "run_prefix": "sample2_S404_L001",
                        "sequencing_meth": "sequencing by synthesis",
                        "center_name": "UCSD",
                        "center_project_name": "Project",
                        "instrument_model": "Illumina NovaSeq 6000",
                        "runid": "200318_A00953_0082_AH5TWYDSXY",
                        "lane": 1,
                        "sample_project": "Project",
                        "i5_index_id": "iTru5_01_A",
                        "index2": "CTTCGCAA",
                        "sample_plate": "FooBar_666_p1",
                        "well_id_384": "A2",
                        "sample_name": "sample2",
                        "index": "CCGACTAT",
                        "i7_index_id": "iTru7_107_08",
                        "raw_reads_r1r2": 100000,
                        "quality_filtered_reads_r1r2": 16.0,
                        "total_biological_reads_r1r2": 61404.0,
                        "fraction_passing_quality_filter": 0.00016
                    },
                },
                "200318_A00953_0082_AH5TWYDSXY.Project_1111.3.tsv": {
                    0: {
                        "experiment_design_description": "Eqiiperiment",
                        "well_description": "FooBar_666_p1.sample1.A3",
                        "library_construction_protocol": "Knight Lab Kapa HP",
                        "platform": "Illumina",
                        "run_center": "IGM",
                        "run_date": "2020-03-18",
                        "run_prefix": "sample1_S241_L003",
                        "sequencing_meth": "sequencing by synthesis",
                        "center_name": "UCSD",
                        "center_project_name": "Project",
                        "instrument_model": "Illumina NovaSeq 6000",
                        "runid": "200318_A00953_0082_AH5TWYDSXY",
                        "lane": 3,
                        "sample_project": "Project",
                        "i5_index_id": "iTru5_01_A",
                        "index2": "AACACCAC",
                        "sample_plate": "FooBar_666_p1",
                        "well_id_384": "A3",
                        "sample_name": "sample1",
                        "index": "GCCTTGTT",
                        "i7_index_id": "iTru7_107_09",
                        "raw_reads_r1r2": 100000,
                        "quality_filtered_reads_r1r2": 16.0,
                        "total_biological_reads_r1r2": 335996.0,
                        "fraction_passing_quality_filter": 0.00016
                    },
                    1: {
                        "experiment_design_description": "Eqiiperiment",
                        "well_description": "FooBar_666_p1.sample2.A4",
                        "library_construction_protocol": "Knight Lab Kapa HP",
                        "platform": "Illumina",
                        "run_center": "IGM",
                        "run_date": "2020-03-18",
                        "run_prefix": "sample2_S316_L003",
                        "sequencing_meth": "sequencing by synthesis",
                        "center_name": "UCSD",
                        "center_project_name": "Project",
                        "instrument_model": "Illumina NovaSeq 6000",
                        "runid": "200318_A00953_0082_AH5TWYDSXY",
                        "lane": 3,
                        "sample_project": "Project",
                        "i5_index_id": "iTru5_01_A",
                        "index2": "CGTATCTC",
                        "sample_plate": "FooBar_666_p1",
                        "well_id_384": "A4",
                        "sample_name": "sample2",
                        "index": "AACTTGCC",
                        "i7_index_id": "iTru7_107_10",
                        "raw_reads_r1r2": 2300000,
                        "quality_filtered_reads_r1r2": 16.0,
                        "total_biological_reads_r1r2": 18374.0,
<<<<<<< HEAD
                        "non_host_reads": 1277.0,
                        "fraction_passing_quality_filter":
                        0.000006956521739130435,
                        "fraction_non_human": 79.8125,
=======
                        "fraction_passing_quality_filter":
                            0.000006956521739130435
>>>>>>> bd9a867f
                    },
                },
                "200318_A00953_0082_AH5TWYDSXY.Trojecp_666.3.tsv": {
                    0: {
                        "experiment_design_description": "SomethingWitty",
                        "well_description": "FooBar_666_p1.sample3.A5",
                        "library_construction_protocol": "Knight Lab Kapa HP",
                        "platform": "Illumina",
                        "run_center": "IGM",
                        "run_date": "2020-03-18",
                        "run_prefix": "sample3_S457_L003",
                        "sequencing_meth": "sequencing by synthesis",
                        "center_name": "UCSD",
                        "center_project_name": "Trojecp",
                        "instrument_model": "Illumina NovaSeq 6000",
                        "runid": "200318_A00953_0082_AH5TWYDSXY",
                        "lane": 3,
                        "sample_project": "Trojecp",
                        "i5_index_id": "iTru5_01_A",
                        "index2": "GGTACGAA",
                        "sample_plate": "FooBar_666_p1",
                        "well_id_384": "A5",
                        "sample_name": "sample3",
                        "index": "CAATGTGG",
                        "i7_index_id": "iTru7_107_11",
                        "raw_reads_r1r2": 300000,
                        "quality_filtered_reads_r1r2": 16.0,
                        "total_biological_reads_r1r2": 4692.0,
<<<<<<< HEAD
                        "non_host_reads": 33162.0,
                        "fraction_passing_quality_filter":
                        0.00005333333333333333,
                        "fraction_non_human": 2072.625,
=======
                        "fraction_passing_quality_filter":
                        0.00005333333333333333
>>>>>>> bd9a867f
                    },
                    1: {
                        "experiment_design_description": "SomethingWitty",
                        "well_description": "FooBar_666_p1.sample4.B6",
                        "library_construction_protocol": "Knight Lab Kapa HP",
                        "platform": "Illumina",
                        "run_center": "IGM",
                        "run_date": "2020-03-18",
                        "run_prefix": "sample4_S369_L003",
                        "sequencing_meth": "sequencing by synthesis",
                        "center_name": "UCSD",
                        "center_project_name": "Trojecp",
                        "instrument_model": "Illumina NovaSeq 6000",
                        "runid": "200318_A00953_0082_AH5TWYDSXY",
                        "lane": 3,
                        "sample_project": "Trojecp",
                        "i5_index_id": "iTru5_01_A",
                        "index2": "CGATCGAT",
                        "sample_plate": "FooBar_666_p1",
                        "well_id_384": "B6",
                        "sample_name": "sample4",
                        "index": "AAGGCTGA",
                        "i7_index_id": "iTru7_107_12",
                        "raw_reads_r1r2": 400000,
                        "quality_filtered_reads_r1r2": 16.0,
                        "total_biological_reads_r1r2": 960.0,
                        "fraction_passing_quality_filter": 0.00004
                    },
                    2: {
                        "experiment_design_description": "SomethingWitty",
                        "well_description": "FooBar_666_p1.sample5.B8",
                        "library_construction_protocol": "Knight Lab Kapa HP",
                        "platform": "Illumina",
                        "run_center": "IGM",
                        "run_date": "2020-03-18",
                        "run_prefix": "sample5_S392_L003",
                        "sequencing_meth": "sequencing by synthesis",
                        "center_name": "UCSD",
                        "center_project_name": "Trojecp",
                        "instrument_model": "Illumina NovaSeq 6000",
                        "runid": "200318_A00953_0082_AH5TWYDSXY",
                        "lane": 3,
                        "sample_project": "Trojecp",
                        "i5_index_id": "iTru5_01_A",
                        "index2": "AAGACACC",
                        "sample_plate": "FooBar_666_p1",
                        "well_id_384": "B8",
                        "sample_name": "sample5",
                        "index": "TTACCGAG",
                        "i7_index_id": "iTru7_107_13",
                        "raw_reads_r1r2": 567000,
                        "quality_filtered_reads_r1r2": 16.0,
                        "total_biological_reads_r1r2": 30846196.0,
<<<<<<< HEAD
                        "non_host_reads": 4337654.0,
                        "fraction_passing_quality_filter":
                        0.000028218694885361552,
                        "fraction_non_human": 271103.375,
=======
                        "fraction_passing_quality_filter":
                        0.000028218694885361552
>>>>>>> bd9a867f
                    },
                },
            }

            for prep in exp_preps:
                obs = pd.read_csv(prep, sep="\t").to_dict("index")
                self.assertDictEqual(obs, exp[prep])

    def test_verbose_flag(self):
        self.maxDiff = None
        sample_dir = "metapool/tests/data/runs/200318_A00953_0082_AH5TWYDSXY"

        cmd = [
            "seqpro",
            "--verbose",
            sample_dir,
            join(sample_dir, "sample-sheet.csv"),
            self.vf_test_dir,
        ]

        proc = Popen(
            " ".join(cmd),
            universal_newlines=True,
            shell=True,
            stdout=PIPE,
            stderr=PIPE,
        )

        stdout, stderr = proc.communicate()
        return_code = proc.returncode

        tmp = []

        # remove trailing whitespace before splitting each line into pairs.
        for line in stdout.strip().split("\n"):
            qiita_id, file_path = line.split("\t")
            # truncate full-path output to be file-system agnostic.
            file_path = re.sub(
                "^.*metagenomics_pooling_notebook/",
                "metagenomics_pooling_notebook/",
                file_path,
            )
            tmp.append(f"{qiita_id}\t{file_path}")

        stdout = "\n".join(tmp)

        self.assertEqual(
            (
                "1111\tmetagenomics_pooling_notebook/metapool/tests"
                "/VFTEST/200318_A00953_0082_AH5TWYDSXY.Project_1111"
                ".1.tsv\n1111\tmetagenomics_pooling_notebook/metapo"
                "ol/tests/VFTEST/200318_A00953_0082_AH5TWYDSXY.Proj"
                "ect_1111.3.tsv\n666\tmetagenomics_pooling_notebook"
                "/metapool/tests/VFTEST/200318_A00953_0082_AH5TWYDS"
                "XY.Trojecp_666.3.tsv"
            ),
            stdout,
        )
        self.assertEqual("", stderr)
        self.assertEqual(0, return_code)

    def test_legacy_run(self):
        runner = CliRunner()

        # confirm seqpro runs w/out error when using a legacy sample-sheet.
        # the sheet used is sample-sheet.csv converted to v90 metagenomic
        # spec.

        with runner.isolated_filesystem():
            result = runner.invoke(
                format_preparation_files,
                args=[
                    self.fastp_run,
                    self.v90_test_sheet,
                    "./"
                ],
            )

            # all we need to test is that seqpro didn't exit abnormally.
            # this implies that it successfully processed a sample-sheet w/
            # a mixed-case column ('Sample_Well').
            self.assertEqual(result.output, "")
            self.assertEqual(result.exit_code, 0)


class SeqproBCLConvertTests(unittest.TestCase):
    def setUp(self):
        # we need to get the test data directory in the parent directory
        # important to use abspath because we use CliRunner.isolated_filesystem
        tests_dir = os.path.abspath(os.path.dirname(__file__))
        tests_dir = os.path.dirname(os.path.dirname(tests_dir))
        self.data_dir = os.path.join(tests_dir, "tests", "data")

        self.fastp_run = os.path.join(
            self.data_dir, "runs", "200318_A00953_0082_AH5TWYDSXY"
        )
        self.fastp_sheet = os.path.join(self.fastp_run, "sample-sheet.csv")

        # before continuing, create a copy of 200318_A00953_0082_AH5TWYDSXY
        # and replace Stats sub-dir with Reports.
        self.temp_copy = self.fastp_run.replace("200318", "200418")
        copytree(self.fastp_run, self.temp_copy)
        rmtree(join(self.temp_copy, "Stats"))
        os.makedirs(join(self.temp_copy, "Reports"))
        copy(
            join(self.data_dir, "Demultiplex_Stats.csv"),
            join(self.temp_copy, "Reports", "Demultiplex_Stats.csv"),
        )

    def test_fastp_run(self):
        runner = CliRunner()

        with runner.isolated_filesystem():
            result = runner.invoke(
                format_preparation_files,
                args=[
                    self.temp_copy,
                    self.fastp_sheet,
                    "./"
                ],
            )
            self.assertEqual(result.output, "")
            self.assertEqual(result.exit_code, 0)

            exp_preps = [
                "200418_A00953_0082_AH5TWYDSXY.Project_1111.1.tsv",
                "200418_A00953_0082_AH5TWYDSXY.Project_1111.3.tsv",
                "200418_A00953_0082_AH5TWYDSXY.Trojecp_666.3.tsv",
            ]

            self.assertEqual(sorted(os.listdir("./")), exp_preps)

            for prep, exp_lines in zip(exp_preps, [4, 4, 5]):
                with open(prep) as f:
                    self.assertEqual(
                        len(f.read().split("\n")),
                        exp_lines,
                        "Assertion error in %s" % prep,
                    )

    def tearDown(self):
        rmtree(self.temp_copy)


class MetricsTest(unittest.TestCase):
    def setUp(self):
        tests_dir = os.path.abspath(os.path.dirname(__file__))
        tests_dir = os.path.dirname(os.path.dirname(tests_dir))
        self.test_dir = os.path.join(tests_dir, "tests")
        data_dir = os.path.join(self.test_dir, "data")
        self.run = os.path.join(
            data_dir, "runs", "240124_LH00444_0046_A223N22LT4"
        )
        self.sheet = os.path.join(data_dir, "good_metatv10_sheet.csv")
        self.delete_these = []

    def tearDown(self):
        for path in self.delete_these:
            if exists(path):
                rmtree(path)

    def test_metrics_generation(self):
        runner = CliRunner()

        out_dir = join(self.test_dir, "test_output")
        self.delete_these.append(out_dir)

        with runner.isolated_filesystem():
            result = runner.invoke(
                format_preparation_files, args=[self.run, self.sheet, out_dir]
            )

            # confirm seqpro exited successfully before continuing test.
            self.assertEqual(result.exit_code, 0)

        # confirm output prep-info file exists and is named as expected.
        obs = join(out_dir, "240124_LH00444_0046_A223N22LT4.NPH_15288.7.tsv")
        self.assertTrue(exists(obs))

        # read in observed result and determine whether it matches
        # expectations.
        obs = pd.read_csv(obs, sep="\t", dtype=str)

        exp = {
            "center_name": {0: "UCSD", 1: "UCSD"},
            "center_project_name": {0: "NPH", 1: "NPH"},
            "experiment_design_description": {
                0: "shotgun sequencing",
                1: "shotgun sequencing",
            },
            "i5_index_id": {0: "iTru5_01_A", 1: "iTru5_02_A"},
            "i7_index_id": {0: "iTru7_206_08", 1: "iTru7_206_09"},
            "index": {0: "AAGCGCAT", 1: "CACTGACA"},
            "index2": {0: "ACCGACAA", 1: "CTTCGCAA"},
            "instrument_model": {
                0: "Illumina NovaSeq X",
                1: "Illumina NovaSeq X",
            },
            "lane": {0: 7, 1: 7},
            "library_construction_protocol": {
                0: "Knight Lab Kapa HyperPlus",
                1: "Knight Lab Kapa HyperPlus",
            },
            "platform": {0: "Illumina", 1: "Illumina"},
            "run_center": {0: "IGM", 1: "IGM"},
            "run_date": {0: "2024-01-24", 1: "2024-01-24"},
            "run_prefix": {0: "359250488_S19_L007", 1: "359180426_S19_L007"},
            "runid": {
                0: "240124_LH00444_0046_A223N22LT4",
                1: "240124_LH00444_0046_A223N22LT4",
            },
            "sample_name": {0: 359250488, 1: 359180426},
            "sample_plate": {0: "NPH_15288_P1", 1: "NPH_15288_P1"},
            "sample_project": {0: "NPH", 1: "NPH"},
            "sequencing_meth": {
                0: "sequencing by synthesis",
                1: "sequencing by synthesis",
            },
            # values below should reflect columns in sample-sheet input.
            "total_rna_concentration_ng_ul": {0: 4.912, 1: 124.168},
            # values below should reflect columns in sample-sheet input.
            "vol_extracted_elution_ul": {0: 70, 1: 70},
            "well_description": {
                0: "NPH_15288_P1.359250488.A1",
                1: "NPH_15288_P1.359180426.C1",
            },
            "well_id_384": {0: "A1", 1: "C1"},
            # values below should reflect '# Reads' column found in
            # Demultiplex_Stats.csv * 2 for both forward and reverse reads.
            "raw_reads_r1r2": {0: 59709594, 1: 46883162},
            # values below should reflect values extracted from fastp-
            # generated json files.
            "total_biological_reads_r1r2": {0: 55785054.0, 1: 41738784.0},
            # values below should reflect # of sequences found in a fastq file
            # by seqtk.
            "quality_filtered_reads_r1r2": {0: 4.0, 1: 4.0},
            "fraction_passing_quality_filter": {
                0: 6.699090936709433e-08,
                1: 8.531847745252336e-08,
            }
        }

        exp = pd.DataFrame(exp, dtype=str)

        self.assertTrue(obs.equals(exp))


if __name__ == "__main__":
    unittest.main()<|MERGE_RESOLUTION|>--- conflicted
+++ resolved
@@ -171,15 +171,8 @@
                         "raw_reads_r1r2": 2300000,
                         "quality_filtered_reads_r1r2": 16.0,
                         "total_biological_reads_r1r2": 18374.0,
-<<<<<<< HEAD
-                        "non_host_reads": 1277.0,
-                        "fraction_passing_quality_filter":
-                        0.000006956521739130435,
-                        "fraction_non_human": 79.8125,
-=======
                         "fraction_passing_quality_filter":
                             0.000006956521739130435
->>>>>>> bd9a867f
                     },
                 },
                 "200318_A00953_0082_AH5TWYDSXY.Trojecp_666.3.tsv": {
@@ -208,15 +201,8 @@
                         "raw_reads_r1r2": 300000,
                         "quality_filtered_reads_r1r2": 16.0,
                         "total_biological_reads_r1r2": 4692.0,
-<<<<<<< HEAD
-                        "non_host_reads": 33162.0,
-                        "fraction_passing_quality_filter":
-                        0.00005333333333333333,
-                        "fraction_non_human": 2072.625,
-=======
                         "fraction_passing_quality_filter":
                         0.00005333333333333333
->>>>>>> bd9a867f
                     },
                     1: {
                         "experiment_design_description": "SomethingWitty",
@@ -270,15 +256,8 @@
                         "raw_reads_r1r2": 567000,
                         "quality_filtered_reads_r1r2": 16.0,
                         "total_biological_reads_r1r2": 30846196.0,
-<<<<<<< HEAD
-                        "non_host_reads": 4337654.0,
-                        "fraction_passing_quality_filter":
-                        0.000028218694885361552,
-                        "fraction_non_human": 271103.375,
-=======
                         "fraction_passing_quality_filter":
                         0.000028218694885361552
->>>>>>> bd9a867f
                     },
                 },
             }
